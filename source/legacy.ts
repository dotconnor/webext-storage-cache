--- conflicted
+++ resolved
@@ -29,11 +29,7 @@
 	remove: boolean,
 ): Promise<CachedValue<ScopedValue> | undefined> {
 	const internalKey = `cache:${key}`;
-<<<<<<< HEAD
 	const storageData: Cache<ScopedValue> = await chromeP.storage.local.get(internalKey);
-=======
-	const storageData: Record<string, CachedValue<ScopedValue>> = await chromeP.storage.local.get(internalKey);
->>>>>>> d914af6a
 	const cachedItem = storageData[internalKey];
 
 	if (cachedItem === undefined) {
@@ -91,7 +87,6 @@
 async function deleteWithLogic(
 	logic?: (x: CachedValue<Value>) => boolean,
 ): Promise<void> {
-<<<<<<< HEAD
 	let removableItems: string[] = [];
 	// `getKeys`: https://github.com/w3c/webextensions/issues/601#issuecomment-2434544881
 	const allKeys = await chrome.storage.local.getKeys?.() ?? [];
@@ -104,13 +99,6 @@
 			if (key.startsWith('cache:') && (logic?.(value) ?? true)) {
 				removableItems.push(key);
 			}
-=======
-	const wholeCache: Cache = await chromeP.storage.local.get();
-	const removableItems: string[] = [];
-	for (const [key, value] of Object.entries(wholeCache)) {
-		if (key.startsWith('cache:') && (logic?.(value) ?? true)) {
-			removableItems.push(key);
->>>>>>> d914af6a
 		}
 	}
 
