{
	"name": "webext-storage-cache",
	"version": "6.0.0-2",
	"description": "Map-like promised cache storage with expiration. WebExtensions module for Chrome, Firefox, Safari",
	"keywords": [
		"await",
		"background page",
		"browser",
		"cache",
		"chrome",
		"content script",
		"expirating",
		"extension",
		"firefox",
		"map",
		"options page",
		"promises",
		"self-cleaning",
		"temporary",
		"web-ext",
		"webext"
	],
	"repository": "fregante/webext-storage-cache",
	"funding": "https://github.com/sponsors/fregante",
	"license": "MIT",
	"author": "Federico Brigante <me@fregante.com> (https://fregante.com)",
	"contributors": [
		"Connor Love"
	],
	"type": "module",
	"exports": "./index.js",
	"files": [
		"index.js",
		"index.d.ts"
	],
	"scripts": {
		"build": "tsc",
		"prepack": "tsc --sourceMap false",
		"test": "tsc && tsd && ava && xo",
		"watch": "tsc --watch"
	},
	"xo": {
		"envs": [
			"browser",
			"webextensions"
		]
	},
	"ava": {
		"require": [
			"./test/_setup.js"
		]
	},
	"dependencies": {
		"@sindresorhus/to-milliseconds": "^2.0.0",
<<<<<<< HEAD
		"type-fest": "^3.11.0",
		"webext-detect-page": "^4.0.1",
		"webext-polyfill-kinda": "^1.0.0"
=======
		"webext-detect-page": "^4.1.0",
		"webext-polyfill-kinda": "^1.0.2"
>>>>>>> 24b1bd7d
	},
	"devDependencies": {
		"@sindresorhus/tsconfig": "^3.0.1",
		"@types/chrome": "0.0.236",
		"@types/sinon-chrome": "^2.2.11",
		"ava": "^5.3.0",
		"sinon": "^15.1.0",
		"sinon-chrome": "^3.0.1",
		"tsd": "^0.28.1",
		"typescript": "^5.0.4",
		"xo": "^0.54.2"
	}
}<|MERGE_RESOLUTION|>--- conflicted
+++ resolved
@@ -52,14 +52,9 @@
 	},
 	"dependencies": {
 		"@sindresorhus/to-milliseconds": "^2.0.0",
-<<<<<<< HEAD
 		"type-fest": "^3.11.0",
-		"webext-detect-page": "^4.0.1",
-		"webext-polyfill-kinda": "^1.0.0"
-=======
 		"webext-detect-page": "^4.1.0",
 		"webext-polyfill-kinda": "^1.0.2"
->>>>>>> 24b1bd7d
 	},
 	"devDependencies": {
 		"@sindresorhus/tsconfig": "^3.0.1",
